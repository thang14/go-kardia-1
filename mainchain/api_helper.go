--- conflicted
+++ resolved
@@ -157,13 +157,9 @@
 // newRPCTransaction returns a transaction that will serialize to the RPC
 // representation, with the given location metadata set (if available).
 func newRPCTransaction(tx *types.Transaction, blockHash common.Hash, blockHeight uint64, index uint64) *RPCTransaction {
-<<<<<<< HEAD
 	// Determine the signer. For replay-protected transactions, use the most permissive
 	// signer, because we assume that signers are backwards-compatible with old
 	// transactions. For non-protected transactions, the homestead signer signer is used
-=======
-	// For non-protected transactions, the Homestead signer is used
->>>>>>> 556d70b6
 	// because the return value of ChainId is zero for those transactions.
 	var signer types.Signer
 	if tx.Protected() {
