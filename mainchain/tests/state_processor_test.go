--- conflicted
+++ resolved
@@ -113,11 +113,7 @@
 
 	// Create a new context to be used in the KVM environment
 	context := vm.NewKVMContext(msg, bc.CurrentBlock().Header(), bc)
-<<<<<<< HEAD
-	vmenv := kvm.NewKVM(context, stateDb, nil, kvm.Config{})
-=======
 	vmenv := kvm.NewKVM(context, blockchain.NewKVMTxContext(msg), nil, configs.TestChainConfig, kvm.Config{})
->>>>>>> 556d70b6
 
 	res, err := blockchain.NewStateTransition(vmenv, msg, gasPool).TransitionDb()
 	if err != nil {
@@ -152,11 +148,7 @@
 
 	// Create a new context to be used in the KVM environment
 	context := vm.NewKVMContext(msg, bc.CurrentBlock().Header(), bc)
-<<<<<<< HEAD
-	vmenv := kvm.NewKVM(context, stateDb, nil, kvm.Config{})
-=======
 	vmenv := kvm.NewKVM(context, blockchain.NewKVMTxContext(msg), stateDb, configs.TestChainConfig, kvm.Config{})
->>>>>>> 556d70b6
 
 	res, err := blockchain.NewStateTransition(vmenv, msg, gasPool).TransitionDb()
 	if err != nil {
