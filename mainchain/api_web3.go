/*
 *  Copyright 2021 KardiaChain
 *  This file is part of the go-kardia library.
 *
 *  The go-kardia library is free software: you can redistribute it and/or modify
 *  it under the terms of the GNU Lesser General Public License as published by
 *  the Free Software Foundation, either version 3 of the License, or
 *  (at your option) any later version.
 *
 *  The go-kardia library is distributed in the hope that it will be useful,
 *  but WITHOUT ANY WARRANTY; without even the implied warranty of
 *  MERCHANTABILITY or FITNESS FOR A PARTICULAR PURPOSE. See the
 *  GNU Lesser General Public License for more details.
 *
 *  You should have received a copy of the GNU Lesser General Public License
 *  along with the go-kardia library. If not, see <http://www.gnu.org/licenses/>.
 */

package kai

import (
	"context"
	"errors"
	"fmt"
	"math/big"
	"time"

	"github.com/kardiachain/go-kardia/configs"
	"github.com/kardiachain/go-kardia/kvm"
	"github.com/kardiachain/go-kardia/lib/common"
	"github.com/kardiachain/go-kardia/lib/crypto"
	"github.com/kardiachain/go-kardia/lib/log"
	"github.com/kardiachain/go-kardia/lib/rlp"
	"github.com/kardiachain/go-kardia/mainchain/blockchain"
	"github.com/kardiachain/go-kardia/mainchain/tx_pool"
	"github.com/kardiachain/go-kardia/node"
	"github.com/kardiachain/go-kardia/rpc"
	"github.com/kardiachain/go-kardia/types"
)

// PublicNetAPI offers network related RPC methods
type PublicNetAPI struct {
	networkVersion uint64
}

// NewPublicNetAPI creates a new net API instance.
func NewPublicNetAPI(networkVersion uint64) *PublicNetAPI {
	return &PublicNetAPI{networkVersion}
}

// Version returns the current KardiaChain protocol version.
func (s *PublicNetAPI) Version() string {
	return fmt.Sprintf("%d", s.networkVersion)
}

// PublicWeb3API provides web3-compatible APIs to access the KardiaChain blockchain.
// It offers only methods that operate on public data that is freely available to anyone.
type PublicWeb3API struct {
	kaiService *KardiaService
}

// NewPublicWeb3API creates a new KardiaChain blockchain web3 APIs.
func NewPublicWeb3API(k *KardiaService) *PublicWeb3API {
	return &PublicWeb3API{k}
}

// GasPrice returns a suggestion for a gas price.
func (s *PublicWeb3API) GasPrice(ctx context.Context) (*common.Big, error) {
	price, err := s.kaiService.SuggestPrice(ctx)
	return (*common.Big)(price), err
}

// ChainId returns chain ID for the current KardiaChain config.
func (s *PublicWeb3API) ChainId() *common.Big {
	return (*common.Big)(s.kaiService.chainConfig.ChainID)
}

// BlockNumber returns the block height of the chain head.
func (s *PublicWeb3API) BlockNumber() common.Uint64 {
	header := s.kaiService.HeaderByHeight(context.Background(), rpc.LatestBlockHeight) // latest header should always be available
	return common.Uint64(header.Height)
}

// GetHeaderByNumber returns the requested canonical block header.
// * When blockNr is math.MaxUint64 - 1 the chain head is returned.
// * When blockNr is math.MaxUint64 - 2 the pending chain head is returned.
func (s *PublicWeb3API) GetHeaderByNumber(ctx context.Context, height rpc.BlockHeight) (map[string]interface{}, error) {
	header := s.kaiService.HeaderByHeight(ctx, height)
	if header != nil {
		response := s.rpcMarshalHeader(ctx, header)
		if height == rpc.PendingBlockHeight {
			// Pending header need to nil out a few fields
			for _, field := range []string{"hash", "miner"} {
				response[field] = nil
			}
		}
		return response, nil
	}
	return nil, ErrHeaderNotFound
}

// GetHeaderByHash returns the requested header by hash.
func (s *PublicWeb3API) GetHeaderByHash(ctx context.Context, hash common.Hash) map[string]interface{} {
	header := s.kaiService.HeaderByHash(ctx, hash)
	if header != nil {
		return s.rpcMarshalHeader(ctx, header)
	}
	return nil
}

// GetBlockByNumber returns the requested canonical block.
// * When blockNr is -1 the chain head is returned.
// * When blockNr is -2 the pending chain head is returned.
// * When fullTx is true all transactions in the block are returned, otherwise
//   only the transaction hash is returned.
func (s *PublicWeb3API) GetBlockByNumber(ctx context.Context, height rpc.BlockHeight, fullTx bool) (map[string]interface{}, error) {
	block := s.kaiService.BlockByHeight(ctx, height)
	if block != nil {
		response, err := s.rpcMarshalBlock(ctx, block, true, fullTx)
		if err == nil && height == rpc.PendingBlockHeight {
			// Pending blocks need to nil out a few fields
			for _, field := range []string{"hash", "nonce", "miner"} {
				response[field] = nil
			}
		}
		return response, err
	}
	return nil, ErrBlockNotFound
}

// GetBlockByHash returns the requested block. When fullTx is true all transactions in the block are returned in full
// detail, otherwise only the transaction hash is returned.
func (s *PublicWeb3API) GetBlockByHash(ctx context.Context, hash common.Hash, fullTx bool) (map[string]interface{}, error) {
	block := s.kaiService.BlockByHash(ctx, hash)
	if block != nil {
		return s.rpcMarshalBlock(ctx, block, true, fullTx)
	}
	return nil, ErrBlockNotFound
}

// GetBalance returns the amount of wei for the given address in the state of the
// given block height. The rpc.LatestBlockHeight and rpc.PendingBlockHeight meta
// block heights are also allowed.
func (s *PublicWeb3API) GetBalance(ctx context.Context, address common.Address, blockHeightOrHash rpc.BlockHeightOrHash) (*common.Big, error) {
	state, _, err := s.kaiService.StateAndHeaderByHeightOrHash(ctx, blockHeightOrHash)
	if state == nil || err != nil {
		return nil, err
	}
	return (*common.Big)(state.GetBalance(address)), state.Error()
}

// GetCode returns the code stored at the given address in the state for the given block height.
func (s *PublicWeb3API) GetCode(ctx context.Context, address common.Address, blockHeightOrHash rpc.BlockHeightOrHash) (common.Bytes, error) {
	state, _, err := s.kaiService.StateAndHeaderByHeightOrHash(ctx, blockHeightOrHash)
	if state == nil || err != nil {
		return nil, err
	}
	code := state.GetCode(address)
	return code, state.Error()
}

// GetStorageAt returns the storage from the state at the given address, key and
// block number. The rpc.LatestBlockHeight and rpc.PendingBlockHeight meta block
// heights are also allowed.
func (s *PublicWeb3API) GetStorageAt(ctx context.Context, address common.Address, key string, blockHeightOrHash rpc.BlockHeightOrHash) (common.Bytes, error) {
	state, _, err := s.kaiService.StateAndHeaderByHeightOrHash(ctx, blockHeightOrHash)
	if state == nil || err != nil {
		return nil, err
	}
	res := state.GetState(address, common.HexToHash(key))
	return res[:], state.Error()
}

// GetProof returns the Merkle-proof for a given account and optionally some storage keys.
func (s *PublicWeb3API) GetProof(ctx context.Context, address common.Address, storageKeys []string, blockHeightOrHash rpc.BlockHeightOrHash) (*AccountResult, error) {
	state, _, err := s.kaiService.StateAndHeaderByHeightOrHash(ctx, blockHeightOrHash)
	if state == nil || err != nil {
		return nil, err
	}

	storageTrie := state.StorageTrie(address)
	storageHash := types.EmptyRootHash
	codeHash := state.GetCodeHash(address)
	storageProof := make([]StorageResult, len(storageKeys))

	// if we have a storageTrie, (which means the account exists), we can update the storagehash
	if storageTrie != nil {
		storageHash = storageTrie.Hash()
	} else {
		// no storageTrie means the account does not exist, so the codeHash is the hash of an empty bytearray.
		codeHash = crypto.Keccak256Hash(nil)
	}

	// create the proof for the storageKeys
	for i, key := range storageKeys {
		if storageTrie != nil {
			proof, storageError := state.GetStorageProof(address, common.HexToHash(key))
			if storageError != nil {
				return nil, storageError
			}
			storageProof[i] = StorageResult{key, (*common.Big)(state.GetState(address, common.HexToHash(key)).Big()), toHexSlice(proof)}
		} else {
			storageProof[i] = StorageResult{key, &common.Big{}, []string{}}
		}
	}

	// create the accountProof
	accountProof, proofErr := state.GetProof(address)
	if proofErr != nil {
		return nil, proofErr
	}

	return &AccountResult{
		Address:      address,
		AccountProof: toHexSlice(accountProof),
		Balance:      (*common.Big)(state.GetBalance(address)),
		CodeHash:     codeHash,
		Nonce:        common.Uint64(state.GetNonce(address)),
		StorageHash:  storageHash,
		StorageProof: storageProof,
	}, state.Error()
}

// CallArgs represents the arguments for a call.
type CallArgs struct {
	From     *common.Address `json:"from"`
	To       *common.Address `json:"to"`
	Gas      *common.Uint64  `json:"gas"`
	GasPrice *common.Big     `json:"gasPrice"`
	Value    *common.Big     `json:"value"`
	Data     *common.Bytes   `json:"data"`
}

// Call executes the given transaction on the state for the given block height.
// Note, this function doesn't make and changes in the state/blockchain and is
// useful to execute and retrieve values.
func (s *PublicWeb3API) Call(ctx context.Context, args CallArgs, blockHeightOrHash rpc.BlockHeightOrHash) (common.Bytes, error) {
	result, err := DoCall(ctx, s.kaiService, args, blockHeightOrHash, kvm.Config{}, configs.DefaultTimeOutForStaticCall*time.Second, configs.GasLimitCap)
	if err != nil {
		return nil, err
	}
	// If the result contains a revert reason, try to unpack and return it.
	if len(result.Revert()) > 0 {
		return nil, newRevertError(result)
	}
	return result.Return(), result.Err
}

func DoCall(ctx context.Context, s APIBackend, args CallArgs, blockHeightOrHash rpc.BlockHeightOrHash, kvmCfg kvm.Config,
	timeout time.Duration, globalGasCap uint64) (*kvm.ExecutionResult, error) {
	defer func(start time.Time) { log.Debug("Executing KVM call finished", "runtime", time.Since(start)) }(time.Now())

	state, header, err := s.StateAndHeaderByHeightOrHash(ctx, blockHeightOrHash)
	if state == nil || err != nil {
		return nil, err
	}

	// Setup context so it may be cancelled the call has completed
	// or, in case of unmetered gas, setup a context with a timeout.
	var cancel context.CancelFunc
	if timeout > 0 {
		ctx, cancel = context.WithTimeout(ctx, timeout)
	} else {
		ctx, cancel = context.WithCancel(ctx)
	}
	// Make sure the context is cancelled when the call has completed
	// this makes sure resources are cleaned up.
	defer cancel()

	// Get a new instance of the KVM.
	msg := args.ToMessage(globalGasCap)
	kvm, vmError, err := s.GetKVM(ctx, msg, state, header)
	if err != nil {
		return nil, err
	}
	// Wait for the context to be done and cancel the KVM. Even if the
	// KVM has finished, cancelling may be done (repeatedly)
	go func() {
		<-ctx.Done()
		kvm.Cancel()
	}()

	// Setup the gas pool (also for unmetered requests)
	// and apply the message.
	gp := new(types.GasPool).AddGas(common.MaxUint64)
	result, err := blockchain.ApplyMessage(kvm, msg, gp)
	if err := vmError(); err != nil {
		return nil, err
	}

	// If the timer caused an abort, return an appropriate error message
	if kvm.Cancelled() {
		return nil, fmt.Errorf("execution aborted (timeout = %v)", timeout)
	}
	if err != nil {
		return result, fmt.Errorf("err: %w (supplied gas %d)", err, msg.Gas())
	}
	return result, nil
}

// EstimateGas returns an estimate of the amount of gas needed to execute the
// given transaction against the current pending block.
func (s *PublicWeb3API) EstimateGas(ctx context.Context, args CallArgs, blockHeightOrHash *rpc.BlockHeightOrHash) (common.Uint64, error) {
	bHeightOrHash := rpc.BlockHeightOrHashWithHeight(rpc.PendingBlockHeight)
	if blockHeightOrHash != nil {
		bHeightOrHash = *blockHeightOrHash
	}
	return DoEstimateGas(ctx, s.kaiService, args, bHeightOrHash, configs.GasLimitCap)
}

func DoEstimateGas(ctx context.Context, b APIBackend, args CallArgs, blockHeightOrHash rpc.BlockHeightOrHash, gasCap uint64) (common.Uint64, error) {
	// Binary search the gas requirement, as it may be higher than the amount used
	var (
		lo  uint64 = configs.TxGas - 1
		hi  uint64
		cap uint64
	)
	// Use zero address if sender unspecified.
	if args.From == nil {
		args.From = new(common.Address)
	}
	// Determine the highest gas limit can be used during the estimation.
	if args.Gas != nil && uint64(*args.Gas) >= configs.TxGas {
		hi = uint64(*args.Gas)
	} else {
		// Retrieve the block to act as the gas ceiling
		block, err := b.BlockByHeightOrHash(ctx, blockHeightOrHash)
		if err != nil {
			return 0, err
		}
		if block == nil {
			return 0, errors.New("block not found")
		}
		hi = block.GasLimit()
	}
	// Recap the highest gas limit with account's available balance.
	if args.GasPrice != nil && args.GasPrice.ToInt().BitLen() != 0 {
		state, _, err := b.StateAndHeaderByHeightOrHash(ctx, blockHeightOrHash)
		if err != nil {
			return 0, err
		}
		balance := state.GetBalance(*args.From) // from can't be nil
		available := new(big.Int).Set(balance)
		if args.Value != nil {
			if args.Value.ToInt().Cmp(available) >= 0 {
				return 0, errors.New("insufficient funds for transfer")
			}
			available.Sub(available, args.Value.ToInt())
		}
		allowance := new(big.Int).Div(available, args.GasPrice.ToInt())

		// If the allowance is larger than maximum uint64, skip checking
		if allowance.IsUint64() && hi > allowance.Uint64() {
			transfer := args.Value
			if transfer == nil {
				transfer = new(common.Big)
			}
			log.Warn("Gas estimation capped by limited funds", "original", hi, "balance", balance,
				"sent", transfer.ToInt(), "gasprice", args.GasPrice.ToInt(), "fundable", allowance)
			hi = allowance.Uint64()
		}
	}
	// Recap the highest gas allowance with specified gascap.
	if gasCap != 0 && hi > gasCap {
		log.Warn("Caller gas above allowance, capping", "requested", hi, "cap", gasCap)
		hi = gasCap
	}
	cap = hi

	// Create a helper to check if a gas allowance results in an executable transaction
	executable := func(gas uint64) (bool, *kvm.ExecutionResult, error) {
		args.Gas = (*common.Uint64)(&gas)

		result, err := DoCall(ctx, b, args, blockHeightOrHash, kvm.Config{}, 0, gasCap)
		if err != nil {
			if errors.Is(err, tx_pool.ErrIntrinsicGas) {
				return true, nil, nil // Special case, raise gas limit
			}
			return true, nil, err // Bail out
		}
		return result.Failed(), result, nil
	}
	// Execute the binary search and hone in on an executable gas limit
	for lo+1 < hi {
		mid := (hi + lo) / 2
		failed, _, err := executable(mid)

		// If the error is not nil(consensus error), it means the provided message
		// call or transaction will never be accepted no matter how much gas it is
		// assigned. Return the error directly, don't struggle any more.
		if err != nil {
			return 0, err
		}
		if failed {
			lo = mid
		} else {
			hi = mid
		}
	}
	// Reject the transaction as invalid if it still fails at the highest allowance
	if hi == cap {
		failed, result, err := executable(hi)
		if err != nil {
			return 0, err
		}
		if failed {
			if result != nil && result.Err != kvm.ErrOutOfGas {
				if len(result.Revert()) > 0 {
					return 0, newRevertError(result)
				}
				return 0, result.Err
			}
			// Otherwise, the specified gas cap is too low
			return 0, fmt.Errorf("gas required exceeds allowance (%d)", cap)
		}
	}
	return common.Uint64(hi), nil
}

// RPCTransaction represents a transaction that will serialize to the RPC representation of a transaction
type RPCTransaction struct {
	BlockHash        *common.Hash    `json:"blockHash"`
	BlockHeight      *common.Big     `json:"blockNumber"`
	From             common.Address  `json:"from"`
	Gas              common.Uint64   `json:"gas"`
	GasPrice         *common.Big     `json:"gasPrice"`
	Hash             common.Hash     `json:"hash"`
	Input            common.Bytes    `json:"input"`
	Nonce            common.Uint64   `json:"nonce"`
	To               *common.Address `json:"to"`
	TransactionIndex *common.Uint64  `json:"transactionIndex"`
	Value            *common.Big     `json:"value"`
	Type             common.Uint64   `json:"type"`
	ChainID          *common.Big     `json:"chainId,omitempty"`
	V                *common.Big     `json:"v"`
	R                *common.Big     `json:"r"`
	S                *common.Big     `json:"s"`
}

// PublicTransactionPoolAPI exposes methods for the RPC interface
type PublicTransactionPoolAPI struct {
	kaiService *KardiaService
}

// NewPublicTransactionPoolAPI creates a new RPC service with methods specific for the transaction pool.
func NewPublicTransactionPoolAPI(k *KardiaService) *PublicTransactionPoolAPI {
	// The signer used by the API should always be the 'latest' known one because we expect
	// signers to be backwards-compatible with old transactions.
	return &PublicTransactionPoolAPI{k}
}

// GetTransactionByHash returns the transaction for the given hash
func (s *PublicTransactionPoolAPI) GetTransactionByHash(ctx context.Context, hash common.Hash) (*RPCTransaction, error) {
	// Try to return an already finalized transaction
	tx, blockHash, blockHeight, index := s.kaiService.GetTransaction(ctx, hash)
	if tx != nil {
		return newRPCTransaction(tx, blockHash, blockHeight, index), nil
	}
	// No finalized transaction, try to retrieve it from the pool
	if tx := s.kaiService.TxPool().Get(hash); tx != nil {
		return newRPCPendingTransaction(tx), nil
	}

	// Transaction unknown, return as such
	return nil, nil
}

// GetRawTransactionByHash returns the bytes of the transaction for the given hash.
func (s *PublicTransactionPoolAPI) GetRawTransactionByHash(ctx context.Context, hash common.Hash) (common.Bytes, error) {
	// Retrieve a finalized transaction, or a pooled otherwise
	tx, _, _, _ := s.kaiService.GetTransaction(ctx, hash)
	if tx == nil {
		if tx = s.kaiService.TxPool().Get(hash); tx == nil {
			// Transaction not found anywhere, abort
			return nil, ErrTransactionHashNotFound
		}
	}
	// Serialize to RLP and return
	return rlp.EncodeToBytes(tx)
}

// GetTransactionReceipt returns the transaction receipt for the given transaction hash.
func (s *PublicTransactionPoolAPI) GetTransactionReceipt(ctx context.Context, hash common.Hash) (map[string]interface{}, error) {
	tx, blockHash, blockHeight, index := s.kaiService.GetTransaction(ctx, hash)
	if tx == nil || blockHeight == 0 {
<<<<<<< HEAD
		return nil, ErrTransactionHashNotFound
=======
		return nil, nil
>>>>>>> 51d00eed
	}
	// get receipts from db
	blockInfo := s.kaiService.BlockInfoByBlockHash(ctx, blockHash)
	if blockInfo == nil {
		return nil, ErrBlockInfoNotFound
	}
	// return the receipt if tx and receipt hashes at index are the same
	if len(blockInfo.Receipts) > int(index) && blockInfo.Receipts[index].TxHash.Equal(hash) {
		receipt := blockInfo.Receipts[index]
		return getWeb3Receipt(s.kaiService.chainConfig, receipt, tx, blockHash, blockHeight, index, blockInfo), nil
	}
	// else traverse receipts list to find the corresponding receipt of txHash
	for _, r := range blockInfo.Receipts {
		if !r.TxHash.Equal(hash) {
			continue
		} else {
			receipt := r
			return getWeb3Receipt(s.kaiService.chainConfig, receipt, tx, blockHash, blockHeight, index, blockInfo), nil
		}
	}

	// dirty hack searching receipt in the few previous block
	for i := uint64(1); i <= 2; i++ {
		block := s.kaiService.BlockByHeight(ctx, rpc.BlockHeight(blockHeight-i))
		// get receipts from db
		blockInfo := s.kaiService.BlockInfoByBlockHash(ctx, block.Hash())
		if blockInfo == nil {
			return nil, ErrBlockInfoNotFound
		}
		for _, r := range blockInfo.Receipts {
			if !r.TxHash.Equal(hash) {
				continue
			} else {
				// update the correct lookup entry and try again
				s.kaiService.kaiDb.WriteTxLookupEntries(block)
				return s.GetTransactionReceipt(ctx, hash)
			}
		}
	}
	// return nil if not found
	return nil, nil
}

func getWeb3Receipt(config *configs.ChainConfig, receipt *types.Receipt, tx *types.Transaction, blockHash common.Hash, blockHeight, index uint64, blockInfo *types.BlockInfo) map[string]interface{} {
	// Derive the sender
	from, _ := types.Sender(types.LatestSigner(config), tx)
	fields := map[string]interface{}{
		"blockHash":         blockHash,
		"blockNumber":       common.Uint64(blockHeight),
		"transactionHash":   tx.Hash(),
		"transactionIndex":  common.Uint64(index),
		"from":              from,
		"to":                tx.To(),
		"gasUsed":           common.Uint64(receipt.GasUsed),
		"cumulativeGasUsed": common.Uint64(receipt.CumulativeGasUsed),
		"contractAddress":   nil,
	}
	// convert bloom and logs
	bloom, err := UnmarshalLogsBloom(&blockInfo.Bloom)
	if err == nil {
		fields["logsBloom"] = bloom
	}
	if receipt.Logs == nil {
		fields["logs"] = [][]*types.Log{}
	} else {
		web3Logs := make([]*types.LogForWeb3, len(receipt.Logs))
		for i := range receipt.Logs {
			web3Logs[i] = &types.LogForWeb3{
				Log: *receipt.Logs[i],
			}
		}
		fields["logs"] = web3Logs
	}

	// Assign receipt status or post state.
	if len(receipt.PostState) > 0 {
		fields["root"] = common.Bytes(receipt.PostState)
	} else {
		fields["status"] = common.Uint(receipt.Status)
	}

	// If the ContractAddress field is 20 0x0 bytes, assume it is not a contract creation
	if receipt.ContractAddress != (common.Address{}) {
		fields["contractAddress"] = receipt.ContractAddress
	}
	return fields
}

// GetTransactionCount returns the number of transactions the given address has sent for the given block number
func (s *PublicTransactionPoolAPI) GetTransactionCount(ctx context.Context, address common.Address, blockHeightOrHash rpc.BlockHeightOrHash) (*common.Uint64, error) {
	// Ask transaction pool for the nonce which includes pending transactions
	if blockHeight, ok := blockHeightOrHash.Height(); ok && blockHeight == rpc.PendingBlockHeight {
		nonce := s.kaiService.txPool.Nonce(address)
		return (*common.Uint64)(&nonce), nil
	}
	// Resolve block number and use its state to ask for the nonce
	state, _, err := s.kaiService.StateAndHeaderByHeightOrHash(ctx, blockHeightOrHash)
	if state == nil || err != nil {
		return nil, err
	}
	nonce := state.GetNonce(address)
	return (*common.Uint64)(&nonce), state.Error()
}

// SendRawTransaction will add the signed transaction to the transaction pool.
// The sender is responsible for signing the transaction and using the correct nonce.
func (s *PublicTransactionPoolAPI) SendRawTransaction(ctx context.Context, input common.Bytes) (common.Hash, error) {
	tx := new(types.Transaction)
	if err := rlp.DecodeBytes(input, &tx); err != nil {
		return common.Hash{}, err
	}
	// Drop tx exceeds gas requirements (DDoS protection)
	if err := checkGas(tx.GasPrice(), tx.Gas()); err != nil {
		return common.Hash{}, err
	}
	// If the transaction fee cap is already specified, ensure the
	// fee of the given transaction is reasonable.
	if err := checkTxFee(tx.GasPrice(), tx.Gas(), configs.TxFeeCap); err != nil {
		return common.Hash{}, err
	}
	return tx.Hash(), s.kaiService.TxPool().AddLocal(tx)
}

// publicWeb3API offers helper utils
type publicWeb3API struct {
	nodeConfig *node.Config
}

// ClientVersion returns the node name
func (s *publicWeb3API) ClientVersion() string {
	return s.nodeConfig.NodeName()
}

// Sha3 applies the sha3 implementation on the input.
// It assumes the input is hex encoded.
func (s *publicWeb3API) Sha3(input common.Bytes) common.Bytes {
	return crypto.Keccak256(input)
}<|MERGE_RESOLUTION|>--- conflicted
+++ resolved
@@ -483,11 +483,7 @@
 func (s *PublicTransactionPoolAPI) GetTransactionReceipt(ctx context.Context, hash common.Hash) (map[string]interface{}, error) {
 	tx, blockHash, blockHeight, index := s.kaiService.GetTransaction(ctx, hash)
 	if tx == nil || blockHeight == 0 {
-<<<<<<< HEAD
-		return nil, ErrTransactionHashNotFound
-=======
 		return nil, nil
->>>>>>> 51d00eed
 	}
 	// get receipts from db
 	blockInfo := s.kaiService.BlockInfoByBlockHash(ctx, blockHash)
