--- conflicted
+++ resolved
@@ -307,15 +307,15 @@
 			Public:    true,
 		},
 		{
-<<<<<<< HEAD
 			Namespace: "txpool",
 			Version:   "1.0",
 			Service:   NewPublicTxPoolAPI(s),
-=======
+			Public:    true,
+		},
+		{
 			Namespace: "eth",
 			Version:   "1.0",
 			Service:   &publicWeb3API{s.nodeConfig},
->>>>>>> d3b4e4f7
 			Public:    true,
 		},
 		{
