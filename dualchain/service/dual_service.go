--- conflicted
+++ resolved
@@ -145,10 +145,6 @@
 		DBInfo:        chainConfig.DBInfo,
 		DualEventPool: chainConfig.DualEventPool,
 		DualGenesis:   chainConfig.DualGenesis,
-<<<<<<< HEAD
-		BaseAccount:   chainConfig.BaseAccount,
-=======
->>>>>>> f3a89def
 		Consensus:     chainConfig.Consensus,
 		FastSync:      chainConfig.FastSync,
 	})
