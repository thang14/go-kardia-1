/*
 *  Copyright 2018 KardiaChain
 *  This file is part of the go-kardia library.
 *
 *  The go-kardia library is free software: you can redistribute it and/or modify
 *  it under the terms of the GNU Lesser General Public License as published by
 *  the Free Software Foundation, either version 3 of the License, or
 *  (at your option) any later version.
 *
 *  The go-kardia library is distributed in the hope that it will be useful,
 *  but WITHOUT ANY WARRANTY; without even the implied warranty of
 *  MERCHANTABILITY or FITNESS FOR A PARTICULAR PURPOSE. See the
 *  GNU Lesser General Public License for more details.
 *
 *  You should have received a copy of the GNU Lesser General Public License
 *  along with the go-kardia library. If not, see <http://www.gnu.org/licenses/>.
 */

package types

import (
	"bytes"
	"errors"
	"fmt"
	"strings"
	"time"

	"github.com/kardiachain/go-kardiamain/lib/common"
	"github.com/kardiachain/go-kardiamain/lib/crypto"
	"github.com/kardiachain/go-kardiamain/lib/rlp"
)

// ErrEvidenceInvalid wraps a piece of evidence and the error denoting how or why it is invalid.
type ErrEvidenceInvalid struct {
	Evidence   Evidence
	ErrorValue error
}

// NewErrEvidenceInvalid returns a new EvidenceInvalid with the given err.
func NewErrEvidenceInvalid(ev Evidence, err error) *ErrEvidenceInvalid {
	return &ErrEvidenceInvalid{ev, err}
}

// Error returns a string representation of the error.
func (err *ErrEvidenceInvalid) Error() string {
	return fmt.Sprintf("Invalid evidence: %v. Evidence: %v", err.ErrorValue, err.Evidence)
}

// EvidenceType enum type
type EvidenceType uint8

// EvidenceType
const (
	EvidenceDuplicateVote       = EvidenceType(0x01)
	EvidenceMock                = EvidenceType(0x02)
	MaxEvidenceBytesDenominator = 10
	// MaxEvidenceBytes is a maximum size of any evidence
	MaxEvidenceBytes int64 = 484
)

// MaxEvidencePerBlock returns the maximum number of evidences
// allowed in the block and their maximum total size (limitted to 1/10th
// of the maximum block size).
// TODO: change to a constant, or to a fraction of the validator set size.
// See https://github.com/tendermint/tendermint/issues/2590
func MaxEvidencePerBlock(blockMaxBytes int64) (int64, int64) {
	maxBytes := blockMaxBytes / MaxEvidenceBytesDenominator
	maxNum := maxBytes / MaxEvidenceBytes
	return maxNum, maxBytes
}

// Evidence represents any provable malicious activity by a validator
type Evidence interface {
	Height() uint64                                   // height of the equivocation
	Time() uint64                                     // time of the equivocation
	Address() common.Address                          // address of the equivocating validator
	Bytes() []byte                                    // bytes which comprise the evidence
	Hash() common.Hash                                // hash of the evidence
	Verify(chainID string, addr common.Address) error // verify the evidence
	Equal(Evidence) bool                              // check equality of evidence

	ValidateBasic() error
	String() string
}

//-------------------------------------------

// EvidenceInfo ...
type EvidenceInfo struct {
	Type    EvidenceType
	Payload []byte
}

// EvidenceToBytes ...
func EvidenceToBytes(evidence Evidence) ([]byte, error) {
	if evidence == nil {
		return nil, errors.New("nil evidence")
	}

	info := &EvidenceInfo{}

	switch evi := evidence.(type) {
	case *DuplicateVoteEvidence:
		info.Type = EvidenceDuplicateVote
		b, err := rlp.EncodeToBytes(evi)
		if err != nil {
			return nil, err
		}
		info.Payload = b
		break
	case MockEvidence:
		info.Type = EvidenceMock
		b, err := rlp.EncodeToBytes(evi)
		if err != nil {
			return nil, err
		}
		info.Payload = b
		break
	default:
		return nil, fmt.Errorf("evidence is not recognized: %T", evidence)
	}

	return rlp.EncodeToBytes(info)
}

// EvidenceFromBytes ...
func EvidenceFromBytes(b []byte) (Evidence, error) {
	info := &EvidenceInfo{}

	if err := rlp.DecodeBytes(b, info); err != nil {
		return nil, err
	}

	switch info.Type {
	case EvidenceDuplicateVote:
		duplicateVoteEvidence := &DuplicateVoteEvidence{}
		if err := rlp.DecodeBytes(info.Payload, duplicateVoteEvidence); err != nil {
			return nil, err
		}
		return duplicateVoteEvidence, nil
	case EvidenceMock:
		ev := MockEvidence{}
		if err := rlp.DecodeBytes(info.Payload, &ev); err != nil {
			return nil, err
		}
		return ev, nil
	default:
		return nil, errors.New("evidence is not recognized")
	}
}

//-------------------------------------------

// DuplicateVoteEvidence contains evidence a validator signed two conflicting
// votes.
type DuplicateVoteEvidence struct {
	Addr  common.Address
	VoteA *Vote
	VoteB *Vote
}

// NewDuplicateVoteEvidence creates DuplicateVoteEvidence with right ordering given
// two conflicting votes. If one of the votes is nil, evidence returned is nil as well
func NewDuplicateVoteEvidence(addr common.Address, vote1 *Vote, vote2 *Vote) *DuplicateVoteEvidence {
	var voteA, voteB *Vote
	if vote1 == nil || vote2 == nil {
		return nil
	}
	if strings.Compare(vote1.BlockID.Key(), vote2.BlockID.Key()) == -1 {
		voteA = vote1
		voteB = vote2
	} else {
		voteA = vote2
		voteB = vote1
	}
	return &DuplicateVoteEvidence{
		Addr:  addr,
		VoteA: voteA,
		VoteB: voteB,
	}
}

// String returns a string representation of the evidence.
func (dve *DuplicateVoteEvidence) String() string {
	return fmt.Sprintf("VoteA: %v; VoteB: %v", dve.VoteA, dve.VoteB)

}

// Height returns the height this evidence refers to.
func (dve *DuplicateVoteEvidence) Height() uint64 {
<<<<<<< HEAD
	return uint64(dve.VoteA.Height)
=======
	return dve.VoteA.Height
>>>>>>> a6d20977
}

// Time return the time the evidence was created
func (dve *DuplicateVoteEvidence) Time() uint64 {
	return dve.VoteA.Timestamp
}

// Address returns the address of the validator.
func (dve *DuplicateVoteEvidence) Address() common.Address {
	return dve.Addr
}

// Equal checks if two pieces of evidence are equal.
func (dve *DuplicateVoteEvidence) Equal(ev Evidence) bool {
	if _, ok := ev.(*DuplicateVoteEvidence); !ok {
		return false
	}

	// just check their hashes
	dveHash := dve.Hash()
	evHash := ev.Hash()
	return bytes.Equal(dveHash.Bytes(), evHash.Bytes())
}

// Bytes Hash returns the hash of the evidence.
func (dve *DuplicateVoteEvidence) Bytes() []byte {
	b, _ := rlp.EncodeToBytes(dve)
	return b
}

// Hash returns the hash of the evidence.
func (dve *DuplicateVoteEvidence) Hash() common.Hash {
	return rlpHash(dve.Bytes())
}

// Verify returns an error if the two votes aren't conflicting.
// To be conflicting, they must be from the same validator, for the same H/R/S, but for different blocks.
func (dve *DuplicateVoteEvidence) Verify(chainID string, addr common.Address) error {
	// H/R/S must be the same
	if dve.VoteA.Height != dve.VoteB.Height ||
		dve.VoteA.Round != dve.VoteB.Round ||
		dve.VoteA.Type != dve.VoteB.Type {
		return fmt.Errorf("duplicateVoteEvidence Error: H/R/S does not match. Got %v and %v", dve.VoteA, dve.VoteB)
	}

	// Address must be the same
	if !bytes.Equal(dve.VoteA.ValidatorAddress.Bytes(), dve.VoteB.ValidatorAddress.Bytes()) {
		return fmt.Errorf(
			"duplicateVoteEvidence Error: Validator addresses do not match. Got %X and %X",
			dve.VoteA.ValidatorAddress,
			dve.VoteB.ValidatorAddress,
		)
	}

	// Index must be the same
	if dve.VoteA.ValidatorIndex != dve.VoteB.ValidatorIndex {
		return fmt.Errorf(
			"duplicateVoteEvidence Error: Validator indices do not match. Got %d and %d",
			dve.VoteA.ValidatorIndex,
			dve.VoteB.ValidatorIndex,
		)
	}

	// BlockIDs must be different
	if dve.VoteA.BlockID.Equal(dve.VoteB.BlockID) {
		return fmt.Errorf(
			"duplicateVoteEvidence Error: BlockIDs are the same (%v) - not a real duplicate vote",
			dve.VoteA.BlockID,
		)
	}

	// pubkey must match address (this should already be true, sanity check)
	vaddr := dve.VoteA.ValidatorAddress
	if !bytes.Equal(vaddr.Bytes(), addr.Bytes()) {
		return fmt.Errorf("duplicateVoteEvidence FAILED SANITY CHECK - address doesn't match validator addr (%v - %X)",
			vaddr, addr)
	}

	if !VerifySignature(addr, crypto.Keccak256(dve.VoteA.SignBytes(chainID)), dve.VoteA.Signature) {
		return fmt.Errorf("duplicateVoteEvidence Error verifying VoteA: %v", ErrVoteInvalidSignature)
	}

	if !VerifySignature(addr, crypto.Keccak256(dve.VoteB.SignBytes(chainID)), dve.VoteB.Signature) {
		return fmt.Errorf("duplicateVoteEvidence Error verifying VoteB: %v", ErrVoteInvalidSignature)
	}

	return nil
}

// ValidateBasic performs basic validation.
func (dve *DuplicateVoteEvidence) ValidateBasic() error {
	if dve.VoteA == nil || dve.VoteB == nil {
		return fmt.Errorf("one or both of the votes are empty %v, %v", dve.VoteA, dve.VoteB)
	}
	if err := dve.VoteA.ValidateBasic(); err != nil {
		return fmt.Errorf("invalid VoteA: %v", err)
	}
	if err := dve.VoteB.ValidateBasic(); err != nil {
		return fmt.Errorf("invalid VoteB: %v", err)
	}
	// Enforce Votes are lexicographically sorted on blockID
	if strings.Compare(dve.VoteA.BlockID.Key(), dve.VoteB.BlockID.Key()) >= 0 {
		return errors.New("duplicate votes in invalid order")
	}
	return nil
}

// UNSTABLE
type MockEvidence struct {
	EvidenceHeight  uint64
	EvidenceTime    uint64
	EvidenceAddress common.Address
}

var _ Evidence = &MockEvidence{}

// NewMockEvidence UNSTABLE
func NewMockEvidence(height uint64, eTime time.Time, idx int, address common.Address) MockEvidence {
	return MockEvidence{
		EvidenceHeight:  height,
		EvidenceTime:    uint64(eTime.Unix()),
		EvidenceAddress: address}
}

func (e MockEvidence) Height() uint64          { return e.EvidenceHeight }
func (e MockEvidence) Time() uint64            { return e.EvidenceTime }
func (e MockEvidence) Address() common.Address { return e.EvidenceAddress }
func (e MockEvidence) Hash() common.Hash {
	return rlpHash([]byte(fmt.Sprintf("%d-%x-%d",
		e.EvidenceHeight, e.EvidenceAddress, e.EvidenceTime)))
}
func (e MockEvidence) Bytes() []byte {
	return []byte(fmt.Sprintf("%d-%x-%d",
		e.EvidenceHeight, e.EvidenceAddress, e.EvidenceTime))
}
func (e MockEvidence) Verify(chainID string, addr common.Address) error { return nil }
func (e MockEvidence) Equal(ev Evidence) bool {
	e2 := ev.(MockEvidence)
	return e.EvidenceHeight == e2.EvidenceHeight &&
		e.EvidenceAddress.Equal(e2.EvidenceAddress)
}
func (e MockEvidence) ValidateBasic() error { return nil }
func (e MockEvidence) String() string {
	return fmt.Sprintf("Evidence: %d/%d/%d", e.EvidenceHeight, e.Time(), e.EvidenceAddress)
}

//-------------------------------------------

// EvidenceList is a list of Evidence. Evidences is not a word.
type EvidenceList []Evidence

// Hash returns the simple merkle root hash of the EvidenceList.
func (evl EvidenceList) Hash() common.Hash {
	return DeriveSha(evl)
}

func (evl EvidenceList) String() string {
	s := ""
	for _, e := range evl {
		s += fmt.Sprintf("%s\t\t", e)
	}
	return s
}

// Has returns true if the evidence is in the EvidenceList.
func (evl EvidenceList) Has(evidence Evidence) bool {
	for _, ev := range evl {
		if ev.Equal(evidence) {
			return true
		}
	}
	return false
}

// GetRlp implements Rlpable and returns the i'th element of s in rlp.
func (evl EvidenceList) GetRlp(i int) []byte {
	enc, _ := rlp.EncodeToBytes(evl[i])
	return enc
}

// Len ...
func (evl EvidenceList) Len() int {
	return len(evl)
}<|MERGE_RESOLUTION|>--- conflicted
+++ resolved
@@ -188,11 +188,7 @@
 
 // Height returns the height this evidence refers to.
 func (dve *DuplicateVoteEvidence) Height() uint64 {
-<<<<<<< HEAD
-	return uint64(dve.VoteA.Height)
-=======
 	return dve.VoteA.Height
->>>>>>> a6d20977
 }
 
 // Time return the time the evidence was created
