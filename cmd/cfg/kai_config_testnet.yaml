--- conflicted
+++ resolved
@@ -10,11 +10,8 @@
     - account
     - net
     - eth
-<<<<<<< HEAD
     - txpool
-=======
     - web3
->>>>>>> d3b4e4f7
   HTTPVirtualHosts:       # virtual hosts connection
     - 0.0.0.0
     - localhost
