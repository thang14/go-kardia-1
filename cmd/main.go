/*
 *  Copyright 2019 KardiaChain
 *  This file is part of the go-kardia library.
 *
 *  The go-kardia library is free software: you can redistribute it and/or modify
 *  it under the terms of the GNU Lesser General Public License as published by
 *  the Free Software Foundation, either version 3 of the License, or
 *  (at your option) any later version.
 *
 *  The go-kardia library is distributed in the hope that it will be useful,
 *  but WITHOUT ANY WARRANTY; without even the implied warranty of
 *  MERCHANTABILITY or FITNESS FOR A PARTICULAR PURPOSE. See the
 *  GNU Lesser General Public License for more details.
 *
 *  You should have received a copy of the GNU Lesser General Public License
 *  along with the go-kardia library. If not, see <http://www.gnu.org/licenses/>.
 */

package main

import (
	"crypto/ecdsa"
	"errors"
	"flag"
	"fmt"
	"github.com/ethereum/go-ethereum/metrics/prometheus"
	"github.com/prometheus/client_golang/prometheus/promhttp"
	"math/big"
	"net/http"
	"net/http/pprof"
	"os"
	"path/filepath"
	"runtime"
	"time"

	"github.com/gorilla/mux"
	"github.com/rs/cors"

	"github.com/kardiachain/go-kardia/configs"
	"github.com/kardiachain/go-kardia/kai/storage"
	"github.com/kardiachain/go-kardia/lib/crypto"
	"github.com/kardiachain/go-kardia/lib/log"
	"github.com/kardiachain/go-kardia/lib/metrics"
	"github.com/kardiachain/go-kardia/lib/sysutils"
	kai "github.com/kardiachain/go-kardia/mainchain"
	"github.com/kardiachain/go-kardia/mainchain/genesis"
	"github.com/kardiachain/go-kardia/mainchain/oracles"
	"github.com/kardiachain/go-kardia/mainchain/tx_pool"
	"github.com/kardiachain/go-kardia/node"
	kaiproto "github.com/kardiachain/go-kardia/proto/kardiachain/types"

	// Force-load the tracer engines to trigger registration
	_ "github.com/kardiachain/go-kardia/mainchain/tracers/js"
	_ "github.com/kardiachain/go-kardia/mainchain/tracers/native"
)

var args flags

// getP2P gets p2p's config from config
func (c *Config) getP2PConfig() (*configs.P2PConfig, error) {
	var privKey *ecdsa.PrivateKey
	var err error
	peer := c.P2P
	if peer.PrivateKey != "" {
		privKey, err = crypto.HexToECDSA(peer.PrivateKey)
	} else {
		privKey, err = crypto.GenerateKey()
	}
	if err != nil {
		return nil, err
	}
	p2pConfig := configs.DefaultP2PConfig()
	p2pConfig.PrivateKey = privKey
	p2pConfig.Seeds = c.MainChain.Seeds
	p2pConfig.ListenAddress = c.P2P.ListenAddress
	p2pConfig.MaxNumInboundPeers = c.P2P.InboundPeers
	p2pConfig.MaxNumOutboundPeers = c.P2P.OutboundPeers
	p2pConfig.RootDir = c.DataDir
	p2pConfig.AddrBook = filepath.Join(c.DataDir, "addrbook.json")
	return p2pConfig, nil
}

// getDbInfo gets database information from config. Currently, it only supports levelDb
func (c *Config) getDbInfo() storage.DbInfo {
	database := c.MainChain.Database
	nodeDir := filepath.Join(c.DataDir, c.Name, database.Dir)
	if database.Drop == 1 {
		// Clear all contents within data dir
		if err := removeDirContents(nodeDir); err != nil {
			panic(err)
		}
	}
	return storage.NewLevelDbInfo(nodeDir, database.Caches, database.Handles)
}

// getTxPoolConfig gets txPoolConfig from config, based on target network
func (c *Config) getTxPoolConfig() tx_pool.TxPoolConfig {
	txPool := c.Genesis.TxPool
	if args.network == Mainnet {
		return tx_pool.DefaultTxPoolConfig
	}
	return tx_pool.TxPoolConfig{
		AccountSlots: txPool.AccountSlots,
		AccountQueue: txPool.AccountQueue,
		GlobalSlots:  txPool.GlobalSlots,
		GlobalQueue:  txPool.GlobalQueue,
		Broadcast:    txPool.Broadcast,
	}
}

// getGenesisConfig gets node data from config
func (c *Config) getGenesisConfig() (*genesis.Genesis, error) {
	var (
		ga  genesis.GenesisAlloc
		err error
	)
	g := c.MainChain.Genesis

	if g == nil {
		ga = make(genesis.GenesisAlloc, 0)
	} else {
		genesisAccounts := make(map[string]*big.Int)
		genesisContracts := make(map[string]string)

		for _, account := range g.Accounts {
			amount, ok := new(big.Int).SetString(account.Amount, 10)
			if !ok {
				return nil, errors.New("cannot convert genesis amount")
			}
			genesisAccounts[account.Address] = amount
		}

		for key, contract := range g.Contracts {
			configs.LoadGenesisContract(key, contract.Address, contract.ByteCode, contract.ABI)
			if key != configs.StakingContractKey && contract.Address != "" {
				genesisContracts[contract.Address] = contract.ByteCode
			}
		}
		ga, err = genesis.GenesisAllocFromAccountAndContract(genesisAccounts, genesisContracts)
		if err != nil {
			return nil, err
		}
	}

	return &genesis.Genesis{
		Config:          c.getChainConfig(),
		InitialHeight:   1,
		Alloc:           ga,
		Validators:      g.Validators,
		ConsensusParams: c.getConsensusParams(),
		Consensus:       c.getConsensusConfig(),
		Timestamp:       time.Unix(g.Timestamp, 0),
	}, nil
}

// getMainChainConfig gets mainchain's config from config
func (c *Config) getMainChainConfig() (*node.MainChainConfig, error) {
	chain := c.MainChain
	dbInfo := c.getDbInfo()
	if dbInfo == nil {
		return nil, fmt.Errorf("cannot get dbInfo")
	}
	genesisData, err := c.getGenesisConfig()
	if err != nil {
		return nil, err
	}
	mainChainConfig := node.MainChainConfig{
		DBInfo:      dbInfo,
		Genesis:     genesisData,
		TxPool:      c.getTxPoolConfig(),
		AcceptTxs:   chain.AcceptTxs,
		ServiceName: chain.ServiceName,
		Consensus:   genesisData.Consensus,
		FastSync:    c.getFastSyncConfig(),
		GasOracle:   c.getGasOracleConfig(),
	}
	if args.network == Mainnet {
		mainChainConfig.ChainId = configs.MainnetChainID
		mainChainConfig.NetworkId = configs.MainnetNetworkID
	} else {
		mainChainConfig.ChainId = configs.TestnetChainID
		mainChainConfig.NetworkId = configs.TestnetNetworkID
	}
	return &mainChainConfig, nil
}

// getNodeConfig gets NodeConfig from config
func (c *Config) getNodeConfig() (*node.Config, error) {
	n := c.Node
	p2pConfig, err := c.getP2PConfig()
	if err != nil {
		return nil, err
	}
	nodeConfig := node.Config{
		Name:             n.Name,
		Version:          configs.Version,
		DataDir:          n.DataDir,
		P2P:              p2pConfig,
		HTTPHost:         n.HTTPHost,
		HTTPPort:         n.HTTPPort,
		HTTPCors:         n.HTTPCors,
		HTTPVirtualHosts: n.HTTPVirtualHosts,
		HTTPModules:      n.HTTPModules,
		WSHost:           n.WSHost,
		WSPort:           n.WSPort,
		WSOrigins:        n.WSOrigins,
		MainChainConfig:  node.MainChainConfig{},
		Metrics:          n.Metrics,
		FastSync:         c.getFastSyncConfig(),
		GasOracle:        c.getGasOracleConfig(),
	}
	mainChainConfig, err := c.getMainChainConfig()
	if err != nil {
		return nil, err
	}
	if mainChainConfig == nil {
		return nil, fmt.Errorf("mainChainConfig is empty")
	}
	nodeConfig.MainChainConfig = *mainChainConfig
	if c.TimeOutForStaticCall > 0 {
		configs.TimeOutForStaticCall = c.TimeOutForStaticCall
	} else {
		configs.TimeOutForStaticCall = configs.DefaultTimeOutForStaticCall
	}
	return &nodeConfig, nil
}

func (c *Config) getFastSyncConfig() *configs.FastSyncConfig {
	if c.FastSync == nil {
		return configs.DefaultFastSyncConfig()
	}
	return &configs.FastSyncConfig{
		ServiceName:   c.FastSync.ServiceName,
		Enable:        c.FastSync.Enable,
		MaxPeers:      c.FastSync.MaxPeers,
		TargetPending: c.FastSync.TargetPending,
		PeerTimeout:   time.Duration(c.FastSync.PeerTimeout) * time.Second,
		MinRecvRate:   c.FastSync.MinRecvRate,
	}
}

func (c *Config) getGasOracleConfig() *oracles.Config {
	if c.GasOracle == nil {
		return oracles.DefaultOracleConfig()
	}
	defaultGasPrice, ok := new(big.Int).SetString(c.GasOracle.Default, 10)
	if !ok {
		defaultGasPrice = oracles.DefaultOracleConfig().Default
	}
	maxGasPrice, ok := new(big.Int).SetString(c.GasOracle.MaxPrice, 10)
	if !ok {
		maxGasPrice = oracles.DefaultOracleConfig().MaxPrice
	}
	return &oracles.Config{
		Blocks:     c.GasOracle.Blocks,
		Percentile: c.GasOracle.Percentile,
		Default:    defaultGasPrice,
		MaxPrice:   maxGasPrice,
	}
}

// newLog inits new logger for kardia
func (c *Config) newLog() log.Logger {
	// Setups log to Stdout.
	level, err := log.LvlFromString(c.LogLevel)
	if err != nil {
		fmt.Printf("invalid log level argument, default to INFO: %v \n", err)
		level = log.LvlInfo
	}
	log.Root().SetHandler(log.LvlFilterHandler(level,
		log.StreamHandler(os.Stdout, log.TerminalFormat(true))))
	return log.New()
}

// getConsensusConfig gets consensus timeout configs
func (c *Config) getConsensusConfig() *configs.ConsensusConfig {
	if args.network == Mainnet {
		consensusConfig := configs.DefaultConsensusConfig()
		consensusConfig.WalPath = filepath.Join(c.DataDir, "cs.wal", "wal")
		return consensusConfig
	}
	return &configs.ConsensusConfig{
		WalPath:                     filepath.Join(c.DataDir, "cs.wal", "wal"),
		TimeoutPropose:              time.Duration(c.Genesis.Consensus.TimeoutPropose) * time.Millisecond,
		TimeoutProposeDelta:         time.Duration(c.Genesis.Consensus.TimeoutProposeDelta) * time.Millisecond,
		TimeoutPrevote:              time.Duration(c.Genesis.Consensus.TimeoutPrevote) * time.Millisecond,
		TimeoutPrevoteDelta:         time.Duration(c.Genesis.Consensus.TimeoutPrevoteDelta) * time.Millisecond,
		TimeoutPrecommit:            time.Duration(c.Genesis.Consensus.TimeoutPrecommit) * time.Millisecond,
		TimeoutPrecommitDelta:       time.Duration(c.Genesis.Consensus.TimeoutPrecommitDelta) * time.Millisecond,
		TimeoutCommit:               time.Duration(c.Genesis.Consensus.TimeoutCommit) * time.Millisecond,
		IsSkipTimeoutCommit:         c.Genesis.Consensus.IsSkipTimeoutCommit,
		IsCreateEmptyBlocks:         c.Genesis.Consensus.IsCreateEmptyBlocks,
		CreateEmptyBlocksInterval:   time.Duration(c.Genesis.Consensus.CreateEmptyBlocksInterval) * time.Millisecond,
		PeerGossipSleepDuration:     time.Duration(c.Genesis.Consensus.PeerGossipSleepDuration) * time.Millisecond,
		PeerQueryMaj23SleepDuration: time.Duration(c.Genesis.Consensus.PeerQueryMaj23SleepDuration) * time.Millisecond,
	}
}

// getConsensusConfig gets consensus config params
func (c *Config) getConsensusParams() *kaiproto.ConsensusParams {
	defaultCsParams := configs.DefaultConsensusParams()
	if args.network == Mainnet {
		return defaultCsParams
	}
	return &kaiproto.ConsensusParams{
		Block: kaiproto.BlockParams{
			MaxBytes:   c.Genesis.ConsensusParams.Block.MaxBytes,
			MaxGas:     c.Genesis.ConsensusParams.Block.MaxGas,
			TimeIotaMs: defaultCsParams.Block.TimeIotaMs,
		},
		Evidence: kaiproto.EvidenceParams{
			MaxAgeNumBlocks: c.Genesis.ConsensusParams.Evidence.MaxAgeNumBlocks,
			MaxAgeDuration:  time.Duration(c.Genesis.ConsensusParams.Evidence.MaxAgeDuration) * time.Hour,
			MaxBytes:        c.Genesis.ConsensusParams.Evidence.MaxBytes,
		},
	}
}

func (c *Config) getChainConfig() *configs.ChainConfig {
	if args.network == Mainnet {
		return configs.MainnetChainConfig
	}
	return c.Genesis.ChainConfig
}

// Start starts chain with given config
func (c *Config) Start() {
	logger := c.newLog()

	// System settings
	if err := runtimeSystemSettings(); err != nil {
		logger.Error("Fail to update system settings", "err", err)
		return
	}

	// get nodeConfig from config
	nodeConfig, err := c.getNodeConfig()
	if err != nil {
		logger.Error("Cannot get node config", "err", err)
		return
	}

	genesisCfg, err := c.getGenesisConfig()
	if err != nil {
		panic(err)
	}

	nodeConfig.Genesis = genesisCfg
	// init new node from nodeConfig
	n, err := node.New(nodeConfig)
	if err != nil {
		logger.Error("Cannot create node", "err", err)
		return
	}

	if err := n.Register(kai.NewKardiaService); err != nil {
		logger.Error("error while adding kardia service", "err", err)
		return
	}

	if err := n.Start(); err != nil {
		logger.Error("error while starting node", "err", err)
		return
	}

	if c.Metrics {
		logger.Warn("Collect metrics enabled")
		metrics.Enabled = true
	}

	if c.Debug != nil {
		if err := c.StartDebug(); err != nil {
			logger.Error("Failed to start debug", "err", err)
		}
	}

<<<<<<< HEAD
	if err := c.StartDual(n); err != nil {
		logger.Error("error while starting dual", "err", err)
		return
	}

	//httpServer := http.Server{Handler: prometheus.Handler()}

=======
>>>>>>> fa5670a2
	waitForever()
}

func (c *Config) StartDebug() error {
	go func() {
		router := mux.NewRouter()
		router.HandleFunc("/debug/pprof/", pprof.Index)
		router.HandleFunc("/debug/pprof/cmdline", pprof.Cmdline)
		router.HandleFunc("/debug/pprof/profile", pprof.Profile)
		router.HandleFunc("/debug/pprof/symbol", pprof.Symbol)
		router.HandleFunc("/debug/pprof/trace", pprof.Trace)
		router.Handle("/debug/pprof/goroutine", pprof.Handler("goroutine"))
		router.Handle("/debug/pprof/heap", pprof.Handler("heap"))
		router.Handle("/debug/pprof/threadcreate", pprof.Handler("threadcreate"))
		router.Handle("/debug/pprof/block", pprof.Handler("block"))
		router.Handle("/debug/vars", http.DefaultServeMux)
		router.Handle("/debug/metrics/cstate", prometheus.Handler(metrics.CStateRegistry))
		router.Handle("/metrics", promhttp.Handler())

		if err := http.ListenAndServe(c.Debug.Port, cors.AllowAll().Handler(router)); err != nil {
			panic(err)
		}
	}()
	return nil
}

// removeDirContents deletes old local node directory
func removeDirContents(dir string) error {
	var err error
	var directory *os.File

	log.Info("Remove directory", "dir", dir)
	if _, err = os.Stat(dir); err != nil {
		if os.IsNotExist(err) {
			log.Info("Directory does not exist", "dir", dir)
			return nil
		} else {
			return err
		}
	}
	if directory, err = os.Open(dir); err != nil {
		return err
	}

	defer directory.Close()

	var dirNames []string
	if dirNames, err = directory.Readdirnames(-1); err != nil {
		return err
	}
	for _, name := range dirNames {
		if err = os.RemoveAll(filepath.Join(dir, name)); err != nil {
			return err
		}
	}
	return nil
}

// runtimeSystemSettings optimizes process setting for go-kardia
func runtimeSystemSettings() error {
	runtime.GOMAXPROCS(runtime.NumCPU())
	limit, err := sysutils.FDCurrent()
	if err != nil {
		return err
	}
	if limit < 2048 { // if rlimit is less than 2048 try to raise it to 2048
		if err := sysutils.FDRaise(2048); err != nil {
			return err
		}
	}
	return nil
}

func waitForever() {
	select {}
}

func main() {
	flag.Parse()
	config, err := LoadConfig(args)
	if err != nil {
		panic(err)
	}
	config.Start()
}<|MERGE_RESOLUTION|>--- conflicted
+++ resolved
@@ -374,16 +374,6 @@
 		}
 	}
 
-<<<<<<< HEAD
-	if err := c.StartDual(n); err != nil {
-		logger.Error("error while starting dual", "err", err)
-		return
-	}
-
-	//httpServer := http.Server{Handler: prometheus.Handler()}
-
-=======
->>>>>>> fa5670a2
 	waitForever()
 }
 
