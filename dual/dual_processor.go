--- conflicted
+++ resolved
@@ -1,37 +1,24 @@
 package dual
 
 import (
-<<<<<<< HEAD
-	abi2 "github.com/kardiachain/go-kardia/abi"
-=======
 	"github.com/kardiachain/go-kardia/abi"
 	bc "github.com/kardiachain/go-kardia/blockchain"
 	"github.com/kardiachain/go-kardia/lib/event"
 	"github.com/kardiachain/go-kardia/state"
 	"github.com/kardiachain/go-kardia/types"
 	"github.com/kardiachain/go-kardia/vm"
-	"strings"
->>>>>>> d2b0a070
-
-	bc "github.com/kardiachain/go-kardia/blockchain"
 	"github.com/kardiachain/go-kardia/lib/common"
 	"github.com/kardiachain/go-kardia/kai/dev"
 	"github.com/kardiachain/go-kardia/lib/log"
-	"github.com/kardiachain/go-kardia/state"
 	"github.com/kardiachain/go-kardia/tool"
-	"github.com/kardiachain/go-kardia/types"
-	"github.com/kardiachain/go-kardia/vm"
 
 	"crypto/ecdsa"
 	"math/big"
 	"strings"
 )
 
-<<<<<<< HEAD
-// The following function is just call the master smc and display result,
-// which is mainly used for testing. Should be removed soon
-func CallKardiaMasterSmcWithoutReturn(from common.Address, to common.Address, blockchain *bc.BlockChain, input []byte, statedb *state.StateDB) {
-=======
+
+
 type DualProcessor struct {
 	blockchain        *bc.BlockChain
 	smcAddress        *common.Address
@@ -127,7 +114,6 @@
 }
 
 func callKardiaMasterSmc(from common.Address, to common.Address, blockchain *bc.BlockChain, input []byte, statedb *state.StateDB) *big.Int {
->>>>>>> d2b0a070
 	context := bc.NewKVMContextFromDualNodeCall(from, blockchain.CurrentHeader(), blockchain)
 	vmenv := vm.NewKVM(context, statedb, vm.Config{})
 	sender := vm.AccountRef(from)
@@ -135,8 +121,9 @@
 	if err != nil {
 		log.Info("Error calling smart contract", "err", err)
 	}
-<<<<<<< HEAD
-	log.Info("Result", "result", big.NewInt(0).SetBytes(ret))
+	result := big.NewInt(0).SetBytes(ret)
+	log.Info("Kardia SMC call result", "result", result)
+	return result
 }
 
 // The following function is just call the master smc and return result in bytes format
@@ -158,7 +145,7 @@
 func CallKardiaMasterGetEthToSend(from common.Address, blockchain *bc.BlockChain, statedb *state.StateDB) *big.Int {
 	masterSmcAddr := dev.GetContractAddressAt(2)
 	masterSmcAbi := dev.GetContractAbiByAddress(masterSmcAddr.String())
-	abi, err := abi2.JSON(strings.NewReader(masterSmcAbi))
+	abi, err := abi.JSON(strings.NewReader(masterSmcAbi))
 
 	if err != nil {
 		log.Error("Error reading abi", "err", err)
@@ -181,7 +168,7 @@
 func CallKardiaMasterGetNeoToSend(from common.Address, blockchain *bc.BlockChain, statedb *state.StateDB) *big.Int {
 	masterSmcAddr := dev.GetContractAddressAt(2)
 	masterSmcAbi := dev.GetContractAbiByAddress(masterSmcAddr.String())
-	abi, err := abi2.JSON(strings.NewReader(masterSmcAbi))
+	abi, err := abi.JSON(strings.NewReader(masterSmcAbi))
 
 	if err != nil {
 		log.Error("Error reading abi", "err", err)
@@ -207,7 +194,7 @@
 func CallKardiaMasterMatchAmount(senderKey *ecdsa.PrivateKey, statedb *state.StateDB, quantity int, matchType int) *types.Transaction{
 	masterSmcAddr := dev.GetContractAddressAt(2)
 	masterSmcAbi := dev.GetContractAbiByAddress(masterSmcAddr.String())
-	abi, err := abi2.JSON(strings.NewReader(masterSmcAbi))
+	abi, err := abi.JSON(strings.NewReader(masterSmcAbi))
 
 	if err != nil {
 		log.Error("Error reading abi", "err", err)
@@ -224,9 +211,4 @@
 
 	}
 	return CallUpdateKardiaMasterSmc(senderKey, masterSmcAddr, getAmountToSend, statedb)
-=======
-	result := big.NewInt(0).SetBytes(ret)
-	log.Info("Kardia SMC call result", "result", result)
-	return result
->>>>>>> d2b0a070
 }